--- conflicted
+++ resolved
@@ -583,7 +583,6 @@
       debugPrint('Error sending return home command: $e');
     }
   }
-<<<<<<< HEAD
 
   /// Test basic connectivity to the server
   Future<bool> _testConnectivity(String url) async {
@@ -599,6 +598,4 @@
       return false;
     }
   }
-=======
->>>>>>> ada2c09b
 }