--- conflicted
+++ resolved
@@ -23,7 +23,6 @@
     'Extended'
   ];
 
-<<<<<<< HEAD
   // MOTOR COMMANDS - match Arduino controller exactly
 
   /// Send forward movement command
@@ -95,35 +94,79 @@
       final match = RegExp(r'\d+').firstMatch(pose);
       if (match != null) {
         return 'P:${match.group(0)}';
-=======
-  // Motor control commands
-  static String forwardCommand(int speed) => 'FORWARD:$speed';
-  static String backwardCommand(int speed) => 'BACKWARD:$speed';
-  static String leftCommand(int speed) => 'LEFT:$speed';
-  static String rightCommand(int speed) => 'RIGHT:$speed';
-  static String tankDriveCommand(int leftSpeed, int rightSpeed) => 'TANK:$leftSpeed,$rightSpeed';
-  static String stopCommand() => 'STOP';
-
-  // Servo control commands
-  static String servoCommand(int servoId, int angle) => 'SERVO${servoId + 1}:$angle';
-  static String armHomeCommand() => 'ARM_HOME';
-  static String poseCommand(String pose) {
-    final poses = defaultPoses;
-    final index = poses.indexOf(pose);
-    return index >= 0 ? 'ARM_PRESET:${index + 1}' : 'ARM_HOME';
-  }
-  static String gripperOpenCommand() => 'GRIPPER_OPEN';
-  static String gripperCloseCommand() => 'GRIPPER_CLOSE';
-
-  // System commands
-  static String globalSpeedCommand(int speed) => 'SPEED:$speed';
-  static String diagnosticsCommand(bool enabled) => 'DEBUG:${enabled ? 1 : 0}';
-  static String statusCommand() => 'STATUS';
-  static String emergencyStopCommand() => 'EMERGENCY';
-  static String homeCommand() => 'ARM_HOME';
-  static String motorTestCommand() => 'TEST_MOTORS';
-  static String servoTestCommand() => 'TEST_SERVOS';
-  static String pingCommand() => 'PING';
+      }
+    }
+    return 'H'; // Fallback to home
+  }
+
+  /// Send gripper open command
+  static String gripperOpenCommand() {
+    return 'GO';
+  }
+
+  /// Send gripper close command
+  static String gripperCloseCommand() {
+    return 'GC';
+  }
+
+  /// Send arm enable command
+  static String armEnableCommand() {
+    return 'ARM_ENABLE';
+  }
+
+  /// Send arm disable command
+  static String armDisableCommand() {
+    return 'ARM_DISABLE';
+  }
+
+  // SYSTEM COMMANDS - match Arduino controller exactly
+
+  /// Send status request command
+  static String statusCommand() {
+    return 'ST';
+  }
+
+  /// Send global speed command (20-100%)
+  static String globalSpeedCommand(int speed) {
+    return 'SP:$speed';
+  }
+
+  /// Send servo speed command (1-5)
+  static String servoSpeedCommand(int speed) {
+    return 'SERVO_SPEED:$speed';
+  }
+
+  /// Send debug mode toggle command
+  static String debugCommand(bool enabled) {
+    return 'D:${enabled ? 1 : 0}';
+  }
+
+  /// Send emergency stop command
+  static String emergencyStopCommand() {
+    return 'E';
+  }
+
+  /// Send ping command for connection monitoring
+  static String pingCommand() {
+    return 'PN';
+  }
+
+  /// Send help command
+  static String helpCommand() {
+    return 'HELP';
+  }
+
+  /// Send reset command
+  static String resetCommand() {
+    return 'RESET';
+  }
+
+  // SENSOR COMMANDS - match Arduino controller exactly
+
+  /// Send sensor status request
+  static String sensorStatusCommand() {
+    return 'SENSOR_STATUS';
+  }
 
   // Sensor commands
   static String sensorStatusCommand() => 'SENSOR_STATUS';
@@ -175,105 +218,11 @@
           'raw': jsonStr,
           'timestamp': DateTime.now().toIso8601String(),
         };
->>>>>>> c85f5b48
       }
     } catch (e) {
       print('Error parsing sensor response: $e');
     }
-<<<<<<< HEAD
-    return 'H'; // Fallback to home
-  }
-
-  /// Send gripper open command
-  static String gripperOpenCommand() {
-    return 'GO';
-  }
-
-  /// Send gripper close command
-  static String gripperCloseCommand() {
-    return 'GC';
-  }
-
-  /// Send arm enable command
-  static String armEnableCommand() {
-    return 'ARM_ENABLE';
-  }
-
-  /// Send arm disable command
-  static String armDisableCommand() {
-    return 'ARM_DISABLE';
-  }
-
-  // SYSTEM COMMANDS - match Arduino controller exactly
-
-  /// Send status request command
-  static String statusCommand() {
-    return 'ST';
-  }
-
-  /// Send global speed command (20-100%)
-  static String globalSpeedCommand(int speed) {
-    return 'SP:$speed';
-  }
-
-  /// Send servo speed command (1-5)
-  static String servoSpeedCommand(int speed) {
-    return 'SERVO_SPEED:$speed';
-  }
-
-  /// Send debug mode toggle command
-  static String debugCommand(bool enabled) {
-    return 'D:${enabled ? 1 : 0}';
-  }
-
-  /// Send emergency stop command
-  static String emergencyStopCommand() {
-    return 'E';
-  }
-
-  /// Send ping command for connection monitoring
-  static String pingCommand() {
-    return 'PN';
-  }
-
-  /// Send help command
-  static String helpCommand() {
-    return 'HELP';
-  }
-
-  /// Send reset command
-  static String resetCommand() {
-    return 'RESET';
-  }
-
-  // SENSOR COMMANDS - match Arduino controller exactly
-
-  /// Send sensor status request
-  static String sensorStatusCommand() {
-    return 'SENSOR_STATUS';
-  }
-
-  /// Send detailed sensor status request
-  static String sensorDetailedCommand() {
-    return 'SENSOR_DETAILED';
-  }
-
-  /// Send enable sensors command
-  static String sensorsEnableCommand() {
-    return 'SENSORS_ENABLE';
-  }
-
-  /// Send disable sensors command
-  static String sensorsDisableCommand() {
-    return 'SENSORS_DISABLE';
-  }
-
-  /// Send collision distance setting command
-  static String collisionDistanceCommand(int distance) {
-    return 'COLLISION_DISTANCE:$distance';
-=======
     return null;
->>>>>>> c85f5b48
   }
 }
 
